--- conflicted
+++ resolved
@@ -12,289 +12,239 @@
  * WITHOUT WARRANTIES OR CONDITIONS OF ANY KIND, either express or implied.
  * See the License for the specific language governing permissions and
  * limitations under the License.
- */
-
-package com.zaxxer.nuprocess;
-
-import java.nio.ByteBuffer;
-<<<<<<< HEAD
-=======
-import java.util.List;
-import java.util.concurrent.CopyOnWriteArrayList;
->>>>>>> 1009f2b6
-import java.util.concurrent.CountDownLatch;
-import java.util.concurrent.Semaphore;
-import java.util.concurrent.TimeUnit;
-import java.util.concurrent.atomic.AtomicInteger;
-import java.util.zip.Adler32;
-
-import org.junit.Assert;
-import org.junit.Before;
-import org.junit.Test;
-
-/**
- * @author Brett Wooldridge
- */
-// @RunWith(value=RunOnlyOnUnix.class)
-public class CatTest
-{
-    private String command;
-
-    @Before
-    public void setup()
-    {
-        command = "cat";
-        if (System.getProperty("os.name").toLowerCase().contains("win"))
-        {
-            command = "src\\test\\java\\com\\zaxxer\\nuprocess\\cat.exe";
-        }
-    }
-
-    @Test
-    public void lotOfProcesses() throws Exception
-    {
-        System.err.println("Starting test lotOfProcesses()");
-        for (int times = 0; times < 20; times++)
-        {
-            System.err.printf(" Iteration %d\n", times + 1);
-
-            Semaphore[] semaphores = new Semaphore[100];
-            LottaProcessListener[] listeners = new LottaProcessListener[100];
-    
-            for (int i = 0; i < semaphores.length; i++)
-            {
-                semaphores[i] = new Semaphore(0);
-                listeners[i] = new LottaProcessListener(semaphores[i]);
-                NuProcessBuilder pb = new NuProcessBuilder(listeners[i], command);
-                pb.start();
-                System.err.printf("  starting process: %d\n", i + 1);
-            }
-    
-            for (Semaphore sem : semaphores)
-            {
-                sem.acquire();
-            }
-            
-            for (LottaProcessListener listen : listeners)
-            {
-                Assert.assertTrue("Adler32 mismatch between written and read", listen.checkAdlers());
-                Assert.assertEquals("Exit code mismatch", 0, listen.getExitCode());
-            }
-        }
-
-        System.err.println("Completed test lotOfProcesses()");
-    }
-
-    @Test
-    public void lotOfData() throws Exception
-    {
-        System.err.println("Starting test lotOfData()");
-        for (int i = 0; i < 100; i++)
-        {
-            Semaphore semaphore = new Semaphore(0);
-    
-            LottaProcessListener processListener = new LottaProcessListener(semaphore);
-            NuProcessBuilder pb = new NuProcessBuilder(processListener, command);
-            pb.start();
-            semaphore.acquireUninterruptibly();
-    
-            Assert.assertTrue("Adler32 mismatch between written and read", processListener.checkAdlers());
-        }
-
-        System.err.println("Completed test lotOfData()");
-    }
-
-    @Test
-    public void badExit() throws InterruptedException
-    {
-        System.err.println("Starting test badExit()");
-
-        final AtomicInteger asyncExitCode = new AtomicInteger();
-        final CountDownLatch exitLatch = new CountDownLatch(1);
-
-        NuProcessHandler processListener = new NuAbstractProcessHandler() {
-            @Override
-            public void onExit(int statusCode)
-            {
-            	asyncExitCode.set(statusCode);
-            	exitLatch.countDown();
-            }
-        };
-
-        NuProcessBuilder pb = new NuProcessBuilder(processListener, command, "/tmp/sdfadsf");
-        NuProcess nuProcess = pb.start();
-        int syncExitCode = nuProcess.waitFor(5, TimeUnit.SECONDS);
-        boolean countedDown = exitLatch.await(5, TimeUnit.SECONDS);
-        Assert.assertTrue("Async exit latch was not triggered", countedDown);
-        
-        int expectedExitCode = System.getProperty("os.name").toLowerCase().contains("win") ? -1 : 1;
-        Assert.assertEquals("Exit code (synchronous) did not match expectation", expectedExitCode, syncExitCode);
-        Assert.assertEquals("Exit code (asynchronous) did not match expectation", expectedExitCode, asyncExitCode.get());
-
-        System.err.println("Completed test badExit()");
-    }
-
-    @Test
-    public void noExecutableFound()
-    {
-        System.err.println("Starting test noExecutableFound()");
-
-        final Semaphore semaphore = new Semaphore(0);
-        final AtomicInteger exitCode = new AtomicInteger();
-
-        NuProcessHandler processListener = new NuAbstractProcessHandler() {
-            @Override
-            public void onExit(int statusCode)
-            {
-                exitCode.set(statusCode);
-                semaphore.release();
-            }
-        };
-
-        NuProcessBuilder pb = new NuProcessBuilder(processListener, "/bin/zxczxc");
-        NuProcess process = pb.start();
-        semaphore.acquireUninterruptibly();
-        Assert.assertFalse("Process incorrectly reported running", process.isRunning());
-        Assert.assertEquals("Output did not matched expected result", Integer.MIN_VALUE, exitCode.get());
-
-        System.err.println("Completed test noExecutableFound()");
-    }
-    
-    @Test
-    public void callbackOrder() throws InterruptedException
-    {
-        final List<String> callbacks = new CopyOnWriteArrayList<>();
-        final CountDownLatch latch = new CountDownLatch(1);
-        
-        NuProcessHandler handler = new NuProcessHandler() {
-            private NuProcess nuProcess;
-            
-            @Override
-            public void onStdout(ByteBuffer buffer) {
-                callbacks.add("stdout");
-                nuProcess.closeStdin();
-            }
-            
-            @Override
-            public boolean onStdinReady(ByteBuffer buffer) {
-                callbacks.add("stdin");
-                buffer.put("foobar".getBytes()).flip();
-                return false;
-            }
-            
-            @Override
-            public void onStderr(ByteBuffer buffer) {
-                callbacks.add("stderr");
-            }
-            
-            @Override
-            public void onStart(NuProcess nuProcess) {
-                callbacks.add("start");
-                this.nuProcess = nuProcess;
-                nuProcess.wantWrite();
-            }
-            
-            @Override
-            public void onPreStart(NuProcess nuProcess) {
-                callbacks.add("prestart");
-            }
-            
-            @Override
-            public void onExit(int exitCode) {
-                callbacks.add("exit");
-                latch.countDown();
-            }
-        };
-        
-        Assert.assertNotNull("process is null", new NuProcessBuilder(handler, command).start());
-        latch.await();
-        
-        Assert.assertEquals("onPreStart was not called first", 0, callbacks.indexOf("prestart"));
-        Assert.assertFalse("onExit was called before onStdout", callbacks.indexOf("exit") < callbacks.lastIndexOf("stdout"));
-    }
-
-    private static class LottaProcessListener extends NuAbstractProcessHandler
-    {
-        private static final int WRITES = 10;
-        private NuProcess nuProcess;
-        private int writes;
-        private int size;
-        private int exitCode;
-        private Semaphore semaphore;
-
-        private Adler32 readAdler32;
-        private Adler32 writeAdler32;
-        private byte[] bytes;
-        
-
-        LottaProcessListener(Semaphore semaphore)
-        {
-            this.semaphore = semaphore;
-
-            this.readAdler32 = new Adler32();
-            this.writeAdler32 = new Adler32();
-
-            StringBuffer sb = new StringBuffer();
-            for (int i = 0; i < 6000; i++)
-            {
-                sb.append("1234567890");
-            }
-
-            bytes = sb.toString().getBytes();
-        }
-
-        @Override
-        public void onStart(NuProcess nuProcess)
-        {
-            this.nuProcess = nuProcess;
-            nuProcess.wantWrite();
-        }
-
-        @Override
-        public void onExit(int statusCode)
-        {
-            exitCode = statusCode;
-            semaphore.release();
-        }
-
-        @Override
-        public void onStdout(ByteBuffer buffer)
-        {
-            if (buffer == null)
-            {
-                return;
-            }
-
-            size += buffer.remaining();
-            if (size == (WRITES * bytes.length))
-            {
-                nuProcess.closeStdin();
-            }
-
-            byte[] bytes = new byte[buffer.remaining()];
-            buffer.get(bytes);
-            readAdler32.update(bytes);
-        }
-
-        @Override
-        public boolean onStdinReady(ByteBuffer buffer)
-        {
-            writeAdler32.update(bytes);
-
-            buffer.put(bytes);
-            buffer.flip();
-
-            return (++writes < WRITES);
-        }
-
-        int getExitCode()
-        {
-            return exitCode;
-        }
-
-        boolean checkAdlers()
-        {
-            return readAdler32.getValue() == writeAdler32.getValue();
-        }
-    };
-}+ */
+package com.zaxxer.nuprocess;
+
+import java.nio.ByteBuffer;
+import java.util.List;
+import java.util.concurrent.CopyOnWriteArrayList;
+import java.util.concurrent.CountDownLatch;
+import java.util.concurrent.Semaphore;
+import java.util.concurrent.TimeUnit;
+import java.util.concurrent.atomic.AtomicInteger;
+import java.util.zip.Adler32;
+import org.junit.Assert;
+import org.junit.Before;
+import org.junit.Test;
+
+// @RunWith(value=RunOnlyOnUnix.class)
+public class CatTest {
+
+    private String command;
+
+    @Before
+    public void setup() {
+        command = "cat";
+        if (System.getProperty("os.name").toLowerCase().contains("win")) {
+            command = "src\\test\\java\\com\\zaxxer\\nuprocess\\cat.exe";
+        }
+    }
+
+    @Test
+    public void lotOfProcesses() throws Exception {
+        System.err.println("Starting test lotOfProcesses()");
+        for (int times = 0; times < 20; times++) {
+            System.err.printf(" Iteration %d\n", times + 1);
+            Semaphore[] semaphores = new Semaphore[100];
+            LottaProcessListener[] listeners = new LottaProcessListener[100];
+            for (int i = 0; i < semaphores.length; i++) {
+                semaphores[i] = new Semaphore(0);
+                listeners[i] = new LottaProcessListener(semaphores[i]);
+                NuProcessBuilder pb = new NuProcessBuilder(listeners[i], command);
+                pb.start();
+                System.err.printf("  starting process: %d\n", i + 1);
+            }
+            for (Semaphore sem : semaphores) {
+                sem.acquire();
+            }
+            for (LottaProcessListener listen : listeners) {
+                Assert.assertTrue("Adler32 mismatch between written and read", listen.checkAdlers());
+                Assert.assertEquals("Exit code mismatch", 0, listen.getExitCode());
+            }
+        }
+        System.err.println("Completed test lotOfProcesses()");
+    }
+
+    @Test
+    public void lotOfData() throws Exception {
+        System.err.println("Starting test lotOfData()");
+        for (int i = 0; i < 100; i++) {
+            Semaphore semaphore = new Semaphore(0);
+            LottaProcessListener processListener = new LottaProcessListener(semaphore);
+            NuProcessBuilder pb = new NuProcessBuilder(processListener, command);
+            pb.start();
+            semaphore.acquireUninterruptibly();
+            Assert.assertTrue("Adler32 mismatch between written and read", processListener.checkAdlers());
+        }
+        System.err.println("Completed test lotOfData()");
+    }
+
+    @Test
+    public void badExit() throws InterruptedException {
+        System.err.println("Starting test badExit()");
+        final AtomicInteger asyncExitCode = new AtomicInteger();
+        final CountDownLatch exitLatch = new CountDownLatch(1);
+        NuProcessHandler processListener = new NuAbstractProcessHandler() {
+
+            @Override
+            public void onExit(int statusCode) {
+                asyncExitCode.set(statusCode);
+                exitLatch.countDown();
+            }
+        };
+        NuProcessBuilder pb = new NuProcessBuilder(processListener, command, "/tmp/sdfadsf");
+        NuProcess nuProcess = pb.start();
+        int syncExitCode = nuProcess.waitFor(5, TimeUnit.SECONDS);
+        boolean countedDown = exitLatch.await(5, TimeUnit.SECONDS);
+        Assert.assertTrue("Async exit latch was not triggered", countedDown);
+        int expectedExitCode = System.getProperty("os.name").toLowerCase().contains("win") ? -1 : 1;
+        Assert.assertEquals("Exit code (synchronous) did not match expectation", expectedExitCode, syncExitCode);
+        Assert.assertEquals("Exit code (asynchronous) did not match expectation", expectedExitCode, asyncExitCode.get());
+        System.err.println("Completed test badExit()");
+    }
+
+    @Test
+    public void noExecutableFound() {
+        System.err.println("Starting test noExecutableFound()");
+        final Semaphore semaphore = new Semaphore(0);
+        final AtomicInteger exitCode = new AtomicInteger();
+        NuProcessHandler processListener = new NuAbstractProcessHandler() {
+
+            @Override
+            public void onExit(int statusCode) {
+                exitCode.set(statusCode);
+                semaphore.release();
+            }
+        };
+        NuProcessBuilder pb = new NuProcessBuilder(processListener, "/bin/zxczxc");
+        NuProcess process = pb.start();
+        semaphore.acquireUninterruptibly();
+        Assert.assertFalse("Process incorrectly reported running", process.isRunning());
+        Assert.assertEquals("Output did not matched expected result", Integer.MIN_VALUE, exitCode.get());
+        System.err.println("Completed test noExecutableFound()");
+    }
+
+    @Test
+    public void callbackOrder() throws InterruptedException {
+        final List<String> callbacks = new CopyOnWriteArrayList<>();
+        final CountDownLatch latch = new CountDownLatch(1);
+        NuProcessHandler handler = new NuProcessHandler() {
+
+            private NuProcess nuProcess;
+
+            @Override
+            public void onStdout(ByteBuffer buffer) {
+                callbacks.add("stdout");
+                nuProcess.closeStdin();
+            }
+
+            @Override
+            public boolean onStdinReady(ByteBuffer buffer) {
+                callbacks.add("stdin");
+                buffer.put("foobar".getBytes()).flip();
+                return false;
+            }
+
+            @Override
+            public void onStderr(ByteBuffer buffer) {
+                callbacks.add("stderr");
+            }
+
+            @Override
+            public void onStart(NuProcess nuProcess) {
+                callbacks.add("start");
+                this.nuProcess = nuProcess;
+                nuProcess.wantWrite();
+            }
+
+            @Override
+            public void onPreStart(NuProcess nuProcess) {
+                callbacks.add("prestart");
+            }
+
+            @Override
+            public void onExit(int exitCode) {
+                callbacks.add("exit");
+                latch.countDown();
+            }
+        };
+        Assert.assertNotNull("process is null", new NuProcessBuilder(handler, command).start());
+        latch.await();
+        Assert.assertEquals("onPreStart was not called first", 0, callbacks.indexOf("prestart"));
+        Assert.assertFalse("onExit was called before onStdout", callbacks.indexOf("exit") < callbacks.lastIndexOf("stdout"));
+    }
+
+    private static class LottaProcessListener extends NuAbstractProcessHandler {
+
+        private static final int WRITES = 10;
+
+        private NuProcess nuProcess;
+
+        private int writes;
+
+        private int size;
+
+        private int exitCode;
+
+        private Semaphore semaphore;
+
+        private Adler32 readAdler32;
+
+        private Adler32 writeAdler32;
+
+        private byte[] bytes;
+
+        LottaProcessListener(Semaphore semaphore) {
+            this.semaphore = semaphore;
+            this.readAdler32 = new Adler32();
+            this.writeAdler32 = new Adler32();
+            StringBuffer sb = new StringBuffer();
+            for (int i = 0; i < 6000; i++) {
+                sb.append("1234567890");
+            }
+            bytes = sb.toString().getBytes();
+        }
+
+        @Override
+        public void onStart(NuProcess nuProcess) {
+            this.nuProcess = nuProcess;
+            nuProcess.wantWrite();
+        }
+
+        @Override
+        public void onExit(int statusCode) {
+            exitCode = statusCode;
+            semaphore.release();
+        }
+
+        @Override
+        public void onStdout(ByteBuffer buffer) {
+            if (buffer == null) {
+                return;
+            }
+            size += buffer.remaining();
+            if (size == (WRITES * bytes.length)) {
+                nuProcess.closeStdin();
+            }
+            byte[] bytes = new byte[buffer.remaining()];
+            buffer.get(bytes);
+            readAdler32.update(bytes);
+        }
+
+        @Override
+        public boolean onStdinReady(ByteBuffer buffer) {
+            writeAdler32.update(bytes);
+            buffer.put(bytes);
+            buffer.flip();
+            return (++writes < WRITES);
+        }
+
+        int getExitCode() {
+            return exitCode;
+        }
+
+        boolean checkAdlers() {
+            return readAdler32.getValue() == writeAdler32.getValue();
+        }
+    }
+}